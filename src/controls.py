# -*- coding: utf-8 -*-
# vim: set expandtab:ts=4
"""
/***************************************************************************
 TSTools control widget
                                 A QGIS plugin
 Plugin for visualization and analysis of remote sensing time series
                             -------------------
        begin                : 2013-03-15
        copyright            : (C) 2013 by Chris Holden
        email                : ceholden@gmail.com
 ***************************************************************************/

/***************************************************************************
 *                                                                         *
 *   This program is free software; you can redistribute it and/or modify  *
 *   it under the terms of the GNU General Public License as published by  *
 *   the Free Software Foundation; either version 2 of the License, or     *
 *   (at your option) any later version.                                   *
 *                                                                         *
 ***************************************************************************/
"""
from functools import partial
import logging

from PyQt4 import QtCore, QtGui

import numpy as np

from ui_controls import Ui_Controls as Ui_Widget

from . import settings
from .logger import qgis_log
from .ts_driver.ts_manager import tsm
from .controls_symbology import SymbologyControl
from .save_plot_dialog import SavePlotDialog

logger = logging.getLogger('tstools')


def str2num(s):
    try:
        return int(s)
    except ValueError:
        return float(s)


class ControlPanel(QtGui.QWidget, Ui_Widget):

    plot_options_changed = QtCore.pyqtSignal()
    plot_save_requested = QtCore.pyqtSignal()
    image_table_row_clicked = QtCore.pyqtSignal(int)

    def __init__(self, iface):
        # Qt setup
        self.iface = iface
        QtGui.QWidget.__init__(self)
        self.setupUi(self)

    def init_ts(self):
        self._init_plot_options()
        self._init_table()
        self._init_symbology()
        self._init_custom_options()

# PLOT TAB
    @QtCore.pyqtSlot(int)
    def _band_combox_pressed(self, index):
        # Do not run for "Select Plot Band" (first QComboBox item)
        if index == 0:
            return

        item = self.combox_band.model().itemFromIndex(index)
        index = index.row() - 1
        name = tsm.ts.band_names[index]

        # Not on either axis -- move to axis 1
        if not settings.plot['y_axis_1_band'][index] and \
                not settings.plot['y_axis_2_band'][index]:
            settings.plot['y_axis_1_band'][index] = True
            item.setText(u'☒: ' + name)
        # On axis 1 -- move to axis 2
        elif settings.plot['y_axis_1_band'][index] and \
                not settings.plot['y_axis_2_band'][index]:
            settings.plot['y_axis_1_band'][index] = False
            settings.plot['y_axis_2_band'][index] = True
            item.setText(u'☑: ' + name)
        # On axis 2 -- turn off
        elif not settings.plot['y_axis_1_band'][index] and \
                settings.plot['y_axis_2_band'][index]:
            settings.plot['y_axis_1_band'][index] = False
            settings.plot['y_axis_2_band'][index] = False
            item.setText(u'☐: ' + name)

        self.plot_options_changed.emit()

    @QtCore.pyqtSlot(int)
    def _xrange_moved(self, minmax, value):
        """ Update X-axis min/max labels to slider values
        """
        if minmax == 'min':
            self.lab_xmin.setText(str(value))
        elif minmax == 'max':
            self.lab_xmax.setText(str(value))

    @QtCore.pyqtSlot(int)
    def _xrange_changed(self, minmax, value):
        """ Handle changes to X-axis range
        """
        if minmax == 'min':
            settings.plot['x_min'] = value
            self.lab_xmin.setText(str(value))
            if settings.plot['x_scale_fix']:
                # Adjust X-axis max if using fixed range
                settings.plot['x_max'] = value + settings.plot['x_scale_range']
                self.scroll_xmax.blockSignals(True)
                self.scroll_xmax.setValue(settings.plot['x_max'])
                self.lab_xmax.setText(str(settings.plot['x_max']))
                self.scroll_xmax.blockSignals(False)
            else:
                self.scroll_xmax.setMinimum(
                    value + self.scroll_xmax.singleStep())
        elif minmax == 'max':
            settings.plot['x_max'] = value
            self.lab_xmax.setText(str(value))
            if settings.plot['x_scale_fix']:
                # Adjust X-axis max if using fixed range
                settings.plot['x_min'] = value - settings.plot['x_scale_range']
                self.scroll_xmin.blockSignals(True)
                self.scroll_xmin.setValue(settings.plot['x_min'])
                self.lab_xmin.setText(str(settings.plot['x_min']))
                self.scroll_xmin.blockSignals(False)
            else:
                self.scroll_xmin.setMaximum(
                    value - self.scroll_xmin.singleStep())

        # Emit signal to trigger plot updates/etc
        self.plot_options_changed.emit()

    @QtCore.pyqtSlot(int)
    def _xrange_fixed(self, state):
        """ Turn on/off fixing date range for X-axis
        """
        if state == QtCore.Qt.Checked:
            settings.plot['x_scale_fix'] = True
            settings.plot['x_scale_range'] = (self.scroll_xmax.value() -
                                              self.scroll_xmin.value())
            # Set new min/max ranges
            self.scroll_xmin.setMaximum(self.scroll_xmax.maximum() -
                                        settings.plot['x_scale_range'])
            self.scroll_xmax.setMinimum(self.scroll_xmin.minimum() +
                                        settings.plot['x_scale_range'])
            # Display range
            self.cbox_xscale_fix.setText(
                'Fixed date range [range: {r}]'
                .format(r=settings.plot['x_scale_range']))
        elif state == QtCore.Qt.Unchecked:
            settings.plot['x_scale_fix'] = False
            settings.plot['x_scale_range'] = None
            # Restore original min/max ranges
            self.scroll_xmin.setMaximum(self.scroll_xmax.value() -
                                        self.scroll_xmax.singleStep())
            self.scroll_xmax.setMinimum(self.scroll_xmin.value() +
                                        self.scroll_xmin.singleStep())
            self.cbox_xscale_fix.setText('Fixed date range')

    @QtCore.pyqtSlot()
    def _plot_option_changed(self):
        """ Catch all slot for plot control panel changes
        """
        logger.debug('Updating plot options')
        # Y-axis
        settings.plot['axis_select'] = 0 if self.rad_axis_1.isChecked() else 1
        settings.plot['y_scale_auto'] = \
            True if self.cbox_yscale_auto.isChecked() else False
        settings.plot['y_min'][settings.plot['axis_select']] = \
            str2num(self.edit_ymin.text())
        settings.plot['y_max'][settings.plot['axis_select']] = \
            str2num(self.edit_ymax.text())

        # Plot features
        settings.plot['mask'] = True if self.cbox_fmask.isChecked() else False
        settings.plot['fit'] = (True if self.cbox_modelfit.isChecked()
                                else False)
        settings.plot['break'] = (True if self.cbox_breakpoint.isChecked()
                                  else False)
        try:
            mask_vals = np.array([int(v) for v in self.edit_maskvalues.text()
                                  .replace(' ', ',').split(',') if v])
            settings.plot['mask_val'] = mask_vals
        except:
            qgis_log('Cannot parse mask values provided.')
            self.edit_maskvalues.setText(
                ', '.join([str(v) for v in settings.plot['mask_val']]))

<<<<<<< HEAD
=======
        # Emit signal to trigger plot updates/etc
        self.plot_options_changed.emit()

>>>>>>> 5690aa22
    def _init_plot_options(self):
        logger.debug('Initializing plot options')
        # Click point, add layer
        self.cbox_plotlayer.setChecked(settings.plot['plot_layer'])

        # Band select
        self.combox_band.clear()

        model = QtGui.QStandardItemModel(1 + len(tsm.ts.band_names), 1)
        item = QtGui.QStandardItem('----- Select Plot Band -----')
        item.setTextAlignment(QtCore.Qt.AlignHCenter)
        item.setSelectable(False)
        model.setItem(0, 0, item)

        for i, name in enumerate(tsm.ts.band_names):
            item = QtGui.QStandardItem(u'☐: ' + name)
            item.setSelectable(False)
            model.setItem(i + 1, 0, item)
        self.combox_band.setModel(model)
        self.combox_band.view().pressed.connect(self._band_combox_pressed)

        # Y-axis selector
        if settings.plot['axis_select'] == 0:
            self.rad_axis_1.setChecked(True)
            self.rad_axis_2.setChecked(False)
        else:
            self.rad_axis_1.setChecked(False)
            self.rad_axis_2.setChecked(True)
        self.rad_axis_1.toggled.connect(self._plot_option_changed)
        self.rad_axis_2.toggled.connect(self._plot_option_changed)

        # Y-axis min/max
        self.edit_ymin.setText(str(
            settings.plot['y_min'][settings.plot['axis_select']]))
        self.edit_ymax.setText(str(
            settings.plot['y_max'][settings.plot['axis_select']]))
        self.edit_ymin.editingFinished.connect(self._plot_option_changed)
        self.edit_ymax.editingFinished.connect(self._plot_option_changed)

        # X-axis
        self.cbox_xscale_fix.setChecked(settings.plot['x_scale_fix'])
        self.cbox_xscale_fix.stateChanged.connect(self._xrange_fixed)

        self.lab_xmin.setText(str(settings.plot['x_min']))
        self.lab_xmax.setText(str(settings.plot['x_max']))

        self.scroll_xmin.setRange(settings.plot['x_min'],
                                  settings.plot['x_max'] - 1)
        self.scroll_xmax.setRange(settings.plot['x_min'] + 1,
                                  settings.plot['x_max'])
        self.scroll_xmin.setValue(settings.plot['x_min'])
        self.scroll_xmax.setValue(settings.plot['x_max'])
        self.scroll_xmin.valueChanged.connect(
            partial(self._xrange_changed, 'min'))
        self.scroll_xmax.valueChanged.connect(
            partial(self._xrange_changed, 'max'))
        self.scroll_xmin.sliderMoved.connect(
            partial(self._xrange_moved, 'min'))
        self.scroll_xmax.sliderMoved.connect(
            partial(self._xrange_moved, 'max'))

        # Plot features
        self.cbox_fmask.setChecked(settings.plot['mask'])
        self.cbox_fmask.stateChanged.connect(self._plot_option_changed)

        if settings.plot['mask_val'] is not None:
            self.edit_maskvalues.setText(
                ', '.join(map(str, settings.plot['mask_val'])))
        else:
            self.edit_maskvalues.setText('')
        self.edit_maskvalues.editingFinished.connect(self._plot_option_changed)

        if tsm.ts.has_results is True:
            self.cbox_modelfit.setEnabled(True)
            self.cbox_modelfit.setChecked(settings.plot['fit'])
            self.cbox_modelfit.stateChanged.connect(self.set_model_fit)

            self.cbox_breakpoint.setEnabled(True)
            self.cbox_breakpoint.setChecked(settings.plot['break'])
            self.cbox_breakpoint.stateChanged.connect(self.set_break_point)
        else:
            self.cbox_modelfit.setChecked(False)
            self.cbox_modelfit.setEnabled(False)
            self.cbox_breakpoint.setChecked(False)
            self.cbox_breakpoint.setEnabled(False)

        # Symbology
        self.symbology_controls = SymbologyControl(self)
        self.symbology_controls.setup_gui()
        self.but_symbology.clicked.connect(
            lambda: self.symbology_controls.show())
        self.symbology_controls.plot_symbology_applied.connect(
            lambda: self.plot_options_changed.emit())

        # Plot save
        def _close_save_plot(self):
            self.save_plot_dialog.save_plot_requested.disconnect()
            self.save_plot_dialog.save_plot_closed.disconnect()
            self.save_plot_dialog.close()

        self.save_plot_dialog = SavePlotDialog(self)
        self.save_plot_dialog.save_plot_requested.connect(
            lambda: self.plot_save_requested.emit())
        self.save_plot_dialog.save_plot_closed.connect(
            partial(_close_save_plot, self))
        self.but_plot_save.clicked.connect(
            lambda: self.save_plot_dialog.exec_())

# IMAGE TABLE
    def _init_table(self):
        logger.debug('Initializing images table')
        # Setup headers
        headers = ['ID', 'Date']
        extra_metadata = []

        if (hasattr(tsm.ts, 'metadata') and hasattr(tsm.ts, 'metadata_table')
                and hasattr(tsm.ts, 'metadata_names')):
            for md, md_str, md_bool in zip(tsm.ts.metadata,
                                           tsm.ts.metadata_table,
                                           tsm.ts.metadata_names):
                if md_bool is True:
                    headers.append(md_str)
                    extra_metadata.append(getattr(tsm.ts, md))

        self.image_table.setColumnCount(len(headers))
        self.image_table.setHorizontalScrollBarPolicy(
            QtCore.Qt.ScrollBarAlwaysOn)
        self.image_table.setHorizontalHeaderLabels(headers)
        self.image_table.horizontalHeader().setResizeMode(
            QtGui.QHeaderView.Stretch)
        self.image_table.resizeColumnsToContents()

        # Populate table
        self.image_table.setRowCount(len(tsm.ts.images['id']))
        for row in range(len(tsm.ts.images['id'])):
            _cbox = QtGui.QTableWidgetItem()
            _cbox.setFlags(QtCore.Qt.ItemIsUserCheckable |
                           QtCore.Qt.ItemIsEnabled)
            _cbox.setCheckState(QtCore.Qt.Unchecked)
            _cbox.setText(tsm.ts.images['id'][row])
            _cbox.setTextAlignment(QtCore.Qt.AlignHCenter |
                                   QtCore.Qt.AlignVCenter)

            _date = QtGui.QTableWidgetItem(
                tsm.ts.images['date'][row].strftime('%Y-%j'))
            _date.setFlags(QtCore.Qt.ItemIsEnabled)
            _date.setTextAlignment(QtCore.Qt.AlignHCenter |
                                   QtCore.Qt.AlignVCenter)

            self.image_table.setItem(row, 0, _cbox)
            self.image_table.setItem(row, 1, _date)

            # Driver supplied metadata
            for i, md in enumerate(extra_metadata):
                _item = QtGui.QTableWidgetItem(str(md[row]))
                _item.setFlags(QtCore.Qt.ItemIsEnabled)
                _item.setTextAlignment(QtCore.Qt.AlignHCenter |
                                       QtCore.Qt.AlignVCenter)
                self.image_table.setItem(row, 2 + i, _item)

        # Wire signal to `self.image_table_row_clicked`
        @QtCore.pyqtSlot()
        def _image_table_clicked(self, item):
            if item.column() == 0:
                logger.info('Clicked row: {r}'.format(r=item.row()))
                self.image_table_row_clicked.emit(item.row())
        self.image_table.itemClicked.connect(
            partial(_image_table_clicked, self))

# SYMBOLOGY
    def _init_symbology(self):
        logger.debug('Initializing symbology')
        # Control symbology
        self.cbox_symbolcontrol.setChecked(settings.symbol['control'])

        # Band selections
        self.combox_red.clear()
        self.combox_red.addItems(tsm.ts.band_names)
        self.combox_red.clear()
        self.combox_red.addItems(tsm.ts.band_names)
        self.combox_red.clear()
        self.combox_red.addItems(tsm.ts.band_names)


        # Contrast enhancement
        self.combox_cenhance.setCurrentIndex(settings.symbol['contrast'])

# CUSTOM OPTIONS
    def _init_custom_options(self):
        if hasattr(tsm.ts, 'controls') and hasattr(tsm.ts, 'controls_names'):
            logger.debug('Initializing custom options')

# DISCONNECT SIGNALS
    def disconnect(self):
        """ Disconnect all signals
        """
        # Plot options
        self.combox_band.disconnect()
        self.rad_axis_1.disconnect()
        self.rad_axis_2.disconnect()
        self.edit_ymin.disconnect()
        self.edit_ymax.disconnect()
        self.scroll_xmin.disconnect()
        self.scroll_xmax.disconnect()
        self.cbox_fmask.disconnect()
        self.cbox_modelfit.disconnect()
        self.cbox_breakpoint.disconnect()

        self.but_symbology.disconnect()
        self.symbology_controls.disconnect()
        self.symbology_controls.deleteLater()
        self.symbology_controls = None

        self.but_plot_save.disconnect()
        self.save_plot_dialog.disconnect()
        self.save_plot_dialog.deleteLater()
        self.save_plot_dialog = None

        # Table
        self.image_table.disconnect()

        # Symbology
        # TODO

        # Custom options -- remove them
        self.custom_form = getattr(self, 'custom_form', None)
        if self.custom_form:
            logger.debug('Deleting pre-existing custom options')
            self.custom_form.deleteLater()
            self.tab_options.layout().removeWidget(self.custom_form)
            self.custom_form = None<|MERGE_RESOLUTION|>--- conflicted
+++ resolved
@@ -193,12 +193,9 @@
             self.edit_maskvalues.setText(
                 ', '.join([str(v) for v in settings.plot['mask_val']]))
 
-<<<<<<< HEAD
-=======
         # Emit signal to trigger plot updates/etc
         self.plot_options_changed.emit()
 
->>>>>>> 5690aa22
     def _init_plot_options(self):
         logger.debug('Initializing plot options')
         # Click point, add layer
@@ -381,7 +378,6 @@
         self.combox_red.addItems(tsm.ts.band_names)
         self.combox_red.clear()
         self.combox_red.addItems(tsm.ts.band_names)
-
 
         # Contrast enhancement
         self.combox_cenhance.setCurrentIndex(settings.symbol['contrast'])
